--- conflicted
+++ resolved
@@ -12,7 +12,6 @@
 from starlette.concurrency import iterate_in_threadpool, run_until_first_complete
 from starlette.responses import Response
 from starlette.types import Receive, Scope, Send
-<<<<<<< HEAD
 from uvicorn.config import logger as _log
 from uvicorn.main import Server
 
@@ -30,15 +29,6 @@
 
 
 Server.handle_exit = AppStatus.handle_exit
-=======
-
-try:
-    import uvicorn  # type: ignore
-    from uvicorn.config import logger as _log  # type: ignore
-except ModuleNotFoundError:
-    _log = logging.getLogger(__name__)
-    logging.basicConfig(level=logging.INFO)
->>>>>>> 05c57e68
 
 
 class SseState(enum.Enum):
